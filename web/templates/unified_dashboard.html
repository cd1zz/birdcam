<!-- web/templates/unified_dashboard.html -->
{% extends "base.html" %}

{% block title %}🐦 Bird Detection System - Unified Dashboard{% endblock %}

{% block header_title %}🐦 Bird Detection System - Unified Dashboard{% endblock %}

{% block extra_css %}
<link rel="stylesheet" href="{{ url_for('static', filename='css/unified.css') }}">
{% endblock %}

{% block content %}
<!-- System Status Overview -->
<div class="status-overview">
    <div class="status-card">
        <h3>📹 Pi Capture System</h3>
        <div id="pi-status-content">
            <div class="status-item">
                <span id="capture-status" class="status-indicator online"></span>
                <span id="capture-text">Loading...</span>
            </div>
            <div class="status-grid-mini">
                <div class="mini-stat">
                    <span class="mini-number" id="pi-total-videos">-</span>
                    <span class="mini-label">Captured</span>
                </div>
                <div class="mini-stat">
                    <span class="mini-number" id="pi-pending">-</span>
                    <span class="mini-label">Pending</span>
                </div>
                <div class="mini-stat">
                    <span class="mini-number" id="pi-storage">-</span>
                    <span class="mini-label">MB</span>
                </div>
            </div>
        </div>
    </div>
    
    <div class="status-card">
        <h3>🧠 AI Processing Server</h3>
        <div id="server-status-content">
            <div class="status-item">
                <span id="server-status" class="status-indicator offline"></span>
                <span id="server-text">Checking...</span>
            </div>
            <div class="status-grid-mini">
                <div class="mini-stat">
                    <span class="mini-number" id="server-processed">-</span>
                    <span class="mini-label">Processed</span>
                </div>
                <div class="mini-stat">
                    <span class="mini-number" id="server-queue">-</span>
                    <span class="mini-label">Queue</span>
                </div>
                <div class="mini-stat">
                    <span class="mini-number" id="total-birds">-</span>
                    <span class="mini-label">Detections</span>
                </div>
            </div>
        </div>
    </div>
    
    <div class="status-card">
        <h3>📊 Today's Activity</h3>
        <div class="status-grid-mini">
            <div class="mini-stat">
                <span class="mini-number" id="today-birds">-</span>
                <span class="mini-label">Today's Detections</span>
            </div>
            <div class="mini-stat">
                <span class="mini-number" id="avg-time">-</span>
                <span class="mini-label">Avg Time (s)</span>
            </div>
            <div class="mini-stat">
                <span class="mini-number" id="last-motion">-</span>
                <span class="mini-label">Last Motion</span>
            </div>
        </div>
    </div>
</div>

<!-- Main Content - Camera Feed and Controls Side by Side -->
<div class="camera-controls-row">
    <div class="panel camera-panel">
        <h3>📺 Live Camera Feed</h3>
        <div class="live-feed-container">
            <img src="/live_feed" alt="Live Camera" id="live-feed" onerror="handleImageError(this)">
            <div class="feed-overlay">
<<<<<<< HEAD
                <span id="motion-indicator" class="motion-badge" title="Motion">●</span>
                <span id="recording-indicator" class="recording-badge" title="Recording">●</span>
=======
                <span id="motion-indicator" class="motion-badge" title="Motion detected">●</span>
                <span id="recording-indicator" class="recording-badge" title="Recording active">●</span>
>>>>>>> 52644937
            </div>
        </div>
        <p class="feed-info">Live camera with motion detection overlay</p>
    </div>
    
    <div class="panel controls-panel">
        <h3>🎛️ System Controls</h3>
        <div class="controls-grid">
            <button class="btn btn-primary" onclick="syncNow()">📤 Sync Files</button>
            <button class="btn btn-success" onclick="processNow()">🧠 Process Queue</button>
            <button class="btn btn-secondary" onclick="showSettings()">⚙️ Motion Settings</button>
            <button class="btn btn-secondary" onclick="location.reload()">🔄 Refresh</button>
        </div>
    </div>
</div>

<!-- Detections Section - Full Width Bottom Row -->
<div class="detections-section">
    <div class="panel detections-panel">
        <div class="panel-header">
            <h3>🎯 Recent Detections</h3>
            <div class="detection-controls">
                <span id="detection-count" class="count-badge">0 detections</span>
                <button class="btn btn-small" onclick="refreshDetections()">🔄</button>
            </div>
        </div>
        
        <div id="detection-grid" class="detection-grid">
            <div class="loading-message">Loading detections...</div>
        </div>
    </div>
</div>

<!-- Settings Modal -->
<div id="settings-modal" class="modal" style="display: none;">
    <div class="modal-content">
        <div class="modal-header">
            <h3>⚙️ Motion Detection Settings</h3>
            <button class="modal-close" onclick="closeSettings()">&times;</button>
        </div>
        <div class="modal-body">
            <div class="settings-grid">
                <div class="settings-preview">
                    <h4>🎯 Motion Detection Region</h4>
                    <p>Click and drag to draw detection area</p>
                    <div class="preview-container">
                        <img id="settings-feed" src="/live_feed">
                        <canvas id="region-canvas" width="400" height="300"></canvas>
                    </div>
                    <div class="region-controls">
                        <button class="btn btn-secondary" onclick="clearRegion()">🗑️ Clear</button>
                        <button class="btn btn-secondary" onclick="setDefaultRegion()">📐 Default</button>
                    </div>
                </div>
                
                <div class="settings-controls">
                    <h4>🔧 Detection Parameters</h4>
                    
                    <div class="setting-item">
                        <label for="threshold-slider">Motion Sensitivity:</label>
                        <input type="range" id="threshold-slider" min="1000" max="10000" value="5000">
                        <span id="threshold-value">5000</span>
                        <small class="setting-help">Lower = more sensitive to small movements</small>
                    </div>
                    
                    <div class="setting-item">
                        <label for="size-slider">Min Object Size:</label>
                        <input type="range" id="size-slider" min="100" max="2000" value="500">
                        <span id="size-value">500</span>
                        <small class="setting-help">Minimum size of moving objects to detect</small>
                    </div>
                    
                    <div class="setting-item">
                        <label for="timeout-slider">Recording Timeout:</label>
                        <input type="range" id="timeout-slider" min="10" max="120" value="30">
                        <span id="timeout-value">30</span> seconds
                        <small class="setting-help">Stop recording after this many seconds of no motion</small>
                    </div>
                    
                    <div class="setting-item">
                        <h5>Current Region:</h5>
                        <div id="region-info" class="region-display">
                            No region selected
                        </div>
                    </div>
                    
                    <div class="setting-item">
                        <h5>🐛 Debug Info:</h5>
                        <div id="debug-info" class="debug-display">
                            <button class="btn btn-small" onclick="updateDebugInfo()">🔍 Show Debug</button>
                            <div id="debug-content" style="display: none; margin-top: 10px; font-size: 12px;"></div>
                        </div>
                    </div>
                    
                    <div class="setting-actions">
                        <button class="btn btn-success" onclick="saveSettings()">💾 Save Settings</button>
                        <button class="btn btn-secondary" onclick="testMotion()">🧪 Test Detection</button>
                        <button class="btn btn-secondary" onclick="toggleDebugInfo()">🐛 Toggle Debug</button>
                    </div>
                </div>
            </div>
        </div>
    </div>
</div>

<!-- Video Modal -->
<div id="video-modal" class="modal" style="display: none;">
    <div class="modal-content video-modal-content">
        <div class="modal-header">
            <h3 id="video-title">📹 Video Player</h3>
            <button class="modal-close" onclick="closeVideoModal()">&times;</button>
        </div>
        <div class="modal-body">
            <video id="video-player" controls style="width: 100%; max-width: 800px;">
                Your browser does not support the video tag.
            </video>
            <div class="video-info">
                <div id="video-details"></div>
                <div class="video-actions">
                    <a id="download-link" class="btn btn-success" target="_blank">📥 Download</a>
                    <a id="new-tab-link" class="btn btn-secondary" target="_blank">🔗 Open in New Tab</a>
                </div>
            </div>
        </div>
    </div>
</div>
{% endblock %}

{% block extra_js %}
<!-- Inject processing server URL from Flask config -->
<script>
    const PROCESSING_SERVER_URL = '{{ processing_server_url }}';
    console.log('🔧 Processing server URL loaded from config:', PROCESSING_SERVER_URL);
</script>
<script src="{{ url_for('static', filename='js/unified.js') }}"></script>
{% endblock %}<|MERGE_RESOLUTION|>--- conflicted
+++ resolved
@@ -86,13 +86,9 @@
         <div class="live-feed-container">
             <img src="/live_feed" alt="Live Camera" id="live-feed" onerror="handleImageError(this)">
             <div class="feed-overlay">
-<<<<<<< HEAD
                 <span id="motion-indicator" class="motion-badge" title="Motion">●</span>
                 <span id="recording-indicator" class="recording-badge" title="Recording">●</span>
-=======
-                <span id="motion-indicator" class="motion-badge" title="Motion detected">●</span>
-                <span id="recording-indicator" class="recording-badge" title="Recording active">●</span>
->>>>>>> 52644937
+
             </div>
         </div>
         <p class="feed-info">Live camera with motion detection overlay</p>
